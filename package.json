{
  "name": "codemirror-graphql",
  "version": "0.5.8",
  "description": "GraphQL mode and helpers for CodeMirror.",
  "contributors": [
    "Hyohyeon Jeong <asiandrummer@fb.com>",
    "Lee Byron <lee@leebyron.com> (http://leebyron.com/)"
  ],
  "homepage": "https://github.com/graphql/codemirror-graphql",
  "bugs": {
    "url": "https://github.com/graphql/codemirror-graphql/issues"
  },
  "repository": {
    "type": "git",
    "url": "http://github.com/graphql/codemirror-graphql.git"
  },
  "license": "BSD-3-Clause",
  "files": [
    "hint.js",
    "mode.js",
    "lint.js",
    "utils",
    "variables",
    "results",
    "README.md",
    "LICENSE"
  ],
  "options": {
    "mocha": "--full-trace --require resources/mocha-bootload src/**/__tests__/**/*-test.js",
    "mocha_tdd": "--full-trace --watch --require resources/mocha-bootload src/**/__tests__/**/*-test.js"
  },
  "scripts": {
    "test": "npm run lint && npm run testonly",
    "testonly": "babel-node ./node_modules/.bin/_mocha $npm_package_options_mocha",
    "testwatch": "babel-node --inspect ./node_modules/.bin/_mocha $npm_package_options_mocha_tdd",
    "lint": "eslint src",
    "check": "flow check",
    "build": "babel src --ignore __tests__ --out-dir .",
    "watch": "babel --optional runtime resources/watch.js | node",
    "preversion": ". ./resources/checkgit.sh && npm test",
    "prepublish": ". ./resources/prepublish.sh"
  },
  "peerDependencies": {
    "graphql": "^0.6.0 || ^0.7.0 || ^0.8.0-b",
    "codemirror": "^5.6.0"
  },
  "devDependencies": {
    "babel-cli": "6.18.0",
    "babel-eslint": "7.1.1",
    "babel-plugin-check-es2015-constants": "6.8.0",
    "babel-plugin-syntax-async-functions": "6.13.0",
    "babel-plugin-transform-class-properties": "6.18.0",
    "babel-plugin-transform-es2015-arrow-functions": "6.8.0",
    "babel-plugin-transform-es2015-block-scoped-functions": "6.8.0",
    "babel-plugin-transform-es2015-block-scoping": "6.18.0",
    "babel-plugin-transform-es2015-classes": "6.18.0",
    "babel-plugin-transform-es2015-computed-properties": "6.8.0",
    "babel-plugin-transform-es2015-destructuring": "6.19.0",
    "babel-plugin-transform-es2015-duplicate-keys": "6.8.0",
    "babel-plugin-transform-es2015-function-name": "6.9.0",
    "babel-plugin-transform-es2015-literals": "6.8.0",
    "babel-plugin-transform-es2015-modules-commonjs": "6.18.0",
    "babel-plugin-transform-es2015-object-super": "6.8.0",
    "babel-plugin-transform-es2015-parameters": "6.18.0",
    "babel-plugin-transform-es2015-shorthand-properties": "6.18.0",
    "babel-plugin-transform-es2015-spread": "6.8.0",
    "babel-plugin-transform-es2015-template-literals": "6.8.0",
    "babel-plugin-transform-flow-strip-types": "6.18.0",
    "babel-plugin-transform-object-rest-spread": "6.20.2",
    "babel-plugin-transform-regenerator": "6.16.1",
    "chai": "3.5.0",
    "chai-subset": "1.3.0",
    "codemirror": "5.20.2",
<<<<<<< HEAD
    "eslint": "3.10.1",
    "eslint-plugin-babel": "3.3.0",
    "eslint-plugin-flowtype": "2.29.1",
    "flow-bin": "0.35.0",
=======
    "eslint": "3.12.2",
    "eslint-plugin-babel": "4.0.0",
    "eslint-plugin-flowtype": "2.25.0",
    "flow-bin": "0.37.0",
>>>>>>> 97d091c9
    "graphql": "0.8.1",
    "jsdom": "9.8.3",
    "mocha": "3.2.0",
    "sane": "1.4.1"
  }
}<|MERGE_RESOLUTION|>--- conflicted
+++ resolved
@@ -71,17 +71,10 @@
     "chai": "3.5.0",
     "chai-subset": "1.3.0",
     "codemirror": "5.20.2",
-<<<<<<< HEAD
-    "eslint": "3.10.1",
-    "eslint-plugin-babel": "3.3.0",
-    "eslint-plugin-flowtype": "2.29.1",
-    "flow-bin": "0.35.0",
-=======
     "eslint": "3.12.2",
     "eslint-plugin-babel": "4.0.0",
-    "eslint-plugin-flowtype": "2.25.0",
+    "eslint-plugin-flowtype": "2.29.1",
     "flow-bin": "0.37.0",
->>>>>>> 97d091c9
     "graphql": "0.8.1",
     "jsdom": "9.8.3",
     "mocha": "3.2.0",
