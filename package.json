--- conflicted
+++ resolved
@@ -47,13 +47,9 @@
     "graphql": "^0.6.0 || ^0.7.0 || ^0.8.0-b || ^0.8.0 || ^0.9.0"
   },
   "dependencies": {
-<<<<<<< HEAD
-    "graphql-language-service-interface": "0.0.9",
+
+    "graphql-language-service-interface": "0.0.10",
     "graphql-language-service-parser": "^0.0.9"
-=======
-    "graphql-language-service-interface": "0.0.10",
-    "graphql-language-service-parser": "^0.0.8"
->>>>>>> 3e9ebd54
   },
   "devDependencies": {
     "babel-cli": "6.24.1",
